# -*- coding: utf-8 -*-
"""
    werkzeug.testsuite.wsgi
    ~~~~~~~~~~~~~~~~~~~~~~~

    Tests the WSGI utilities.

    :copyright: (c) 2011 by Armin Ronacher.
    :license: BSD, see LICENSE for more details.
"""

from __future__ import with_statement

import unittest
from os import path
from cStringIO import StringIO

from werkzeug.testsuite import WerkzeugTestCase

from werkzeug.wrappers import BaseResponse
from werkzeug.exceptions import BadRequest, ClientDisconnected
from werkzeug.test import Client, create_environ, run_wsgi_app
from werkzeug import wsgi


class WSGIUtilsTestCase(WerkzeugTestCase):

    def test_shareddatamiddleware_get_file_loader(self):
        app = wsgi.SharedDataMiddleware(None, {})
        assert callable(app.get_file_loader('foo'))

    def test_shared_data_middleware(self):
        def null_application(environ, start_response):
            start_response('404 NOT FOUND', [('Content-Type', 'text/plain')])
            yield 'NOT FOUND'
        app = wsgi.SharedDataMiddleware(null_application, {
            '/':        path.join(path.dirname(__file__), 'res'),
            '/sources': path.join(path.dirname(__file__), 'res'),
            '/pkg':     ('werkzeug.debug', 'shared')
        })

        for p in '/test.txt', '/sources/test.txt':
            app_iter, status, headers = run_wsgi_app(app, create_environ(p))
            self.assert_equal(status, '200 OK')
            self.assert_equal(''.join(app_iter).strip(), 'FOUND')

        app_iter, status, headers = run_wsgi_app(app, create_environ('/pkg/debugger.js'))
        contents = ''.join(app_iter)
        assert '$(function() {' in contents

        app_iter, status, headers = run_wsgi_app(app, create_environ('/missing'))
        self.assert_equal(status, '404 NOT FOUND')
        self.assert_equal(''.join(app_iter).strip(), 'NOT FOUND')

    def test_get_host(self):
        env = {'HTTP_X_FORWARDED_HOST': 'example.org',
               'SERVER_NAME': 'bullshit', 'HOST_NAME': 'ignore me dammit'}
        self.assert_equal(wsgi.get_host(env), 'example.org')
        assert wsgi.get_host(create_environ('/', 'http://example.org')) \
            == 'example.org'

    def test_responder(self):
        def foo(environ, start_response):
            return BaseResponse('Test')
        client = Client(wsgi.responder(foo), BaseResponse)
        response = client.get('/')
        self.assert_equal(response.status_code, 200)
        self.assert_equal(response.data, 'Test')

    def test_pop_path_info(self):
        original_env = {'SCRIPT_NAME': '/foo', 'PATH_INFO': '/a/b///c'}

        # regular path info popping
        def assert_tuple(script_name, path_info):
            self.assert_equal(env.get('SCRIPT_NAME'), script_name)
            self.assert_equal(env.get('PATH_INFO'), path_info)
        env = original_env.copy()
        pop = lambda: wsgi.pop_path_info(env)

        assert_tuple('/foo', '/a/b///c')
        self.assert_equal(pop(), 'a')
        assert_tuple('/foo/a', '/b///c')
        self.assert_equal(pop(), 'b')
        assert_tuple('/foo/a/b', '///c')
        self.assert_equal(pop(), 'c')
        assert_tuple('/foo/a/b///c', '')
        assert pop() is None

    def test_peek_path_info(self):
        env = {'SCRIPT_NAME': '/foo', 'PATH_INFO': '/aaa/b///c'}

        self.assert_equal(wsgi.peek_path_info(env), 'aaa')
        self.assert_equal(wsgi.peek_path_info(env), 'aaa')

    def test_limited_stream(self):
        class RaisingLimitedStream(wsgi.LimitedStream):
            def on_exhausted(self):
                raise BadRequest('input stream exhausted')

        io = StringIO('123456')
        stream = RaisingLimitedStream(io, 3)
        self.assert_equal(stream.read(), '123')
        self.assert_raises(BadRequest, stream.read)

        io = StringIO('123456')
        stream = RaisingLimitedStream(io, 3)
        self.assert_equal(stream.tell(), 0)
        self.assert_equal(stream.read(1), '1')
        self.assert_equal(stream.tell(), 1)
        self.assert_equal(stream.read(1), '2')
        self.assert_equal(stream.tell(), 2)
        self.assert_equal(stream.read(1), '3')
        self.assert_equal(stream.tell(), 3)
        self.assert_raises(BadRequest, stream.read)

        io = StringIO('123456\nabcdefg')
        stream = wsgi.LimitedStream(io, 9)
        self.assert_equal(stream.readline(), '123456\n')
        self.assert_equal(stream.readline(), 'ab')

        io = StringIO('123456\nabcdefg')
        stream = wsgi.LimitedStream(io, 9)
        self.assert_equal(stream.readlines(), ['123456\n', 'ab'])

        io = StringIO('123456\nabcdefg')
        stream = wsgi.LimitedStream(io, 9)
        self.assert_equal(stream.readlines(2), ['12'])
        self.assert_equal(stream.readlines(2), ['34'])
        self.assert_equal(stream.readlines(), ['56\n', 'ab'])

        io = StringIO('123456\nabcdefg')
        stream = wsgi.LimitedStream(io, 9)
        self.assert_equal(stream.readline(100), '123456\n')

        io = StringIO('123456\nabcdefg')
        stream = wsgi.LimitedStream(io, 9)
        self.assert_equal(stream.readlines(100), ['123456\n', 'ab'])

        io = StringIO('123456')
        stream = wsgi.LimitedStream(io, 3)
        self.assert_equal(stream.read(1), '1')
        self.assert_equal(stream.read(1), '2')
        self.assert_equal(stream.read(), '3')
        self.assert_equal(stream.read(), '')

        io = StringIO('123456')
        stream = wsgi.LimitedStream(io, 3)
        self.assert_equal(stream.read(-1), '123')

    def test_limited_stream_disconnection(self):
        io = StringIO('A bit of content')

        # disconnect detection on out of bytes
        stream = wsgi.LimitedStream(io, 255)
        with self.assert_raises(ClientDisconnected):
            stream.read()

        # disconnect detection because file close
        io = StringIO('x' * 255)
        io.close()
        stream = wsgi.LimitedStream(io, 255)
        with self.assert_raises(ClientDisconnected):
            stream.read()

    def test_path_info_extraction(self):
        x = wsgi.extract_path_info('http://example.com/app', '/app/hello')
        self.assert_equal(x, u'/hello')
        x = wsgi.extract_path_info('http://example.com/app',
                                   'https://example.com/app/hello')
        self.assert_equal(x, u'/hello')
        x = wsgi.extract_path_info('http://example.com/app/',
                                   'https://example.com/app/hello')
        self.assert_equal(x, u'/hello')
        x = wsgi.extract_path_info('http://example.com/app/',
                                   'https://example.com/app')
        self.assert_equal(x, u'/')
        x = wsgi.extract_path_info(u'http://☃.net/', u'/fööbär')
        self.assert_equal(x, u'/fööbär')
        x = wsgi.extract_path_info(u'http://☃.net/x', u'http://☃.net/x/fööbär')
        self.assert_equal(x, u'/fööbär')

        env = create_environ(u'/fööbär', u'http://☃.net/x/')
        x = wsgi.extract_path_info(env, u'http://☃.net/x/fööbär')
        self.assert_equal(x, u'/fööbär')

        x = wsgi.extract_path_info('http://example.com/app/',
                                   'https://example.com/a/hello')
        assert x is None
        x = wsgi.extract_path_info('http://example.com/app/',
                                   'https://example.com/app/hello',
                                   collapse_http_schemes=False)
        assert x is None

    def test_get_host_fallback(self):
        assert wsgi.get_host({
            'SERVER_NAME':      'foobar.example.com',
            'wsgi.url_scheme':  'http',
            'SERVER_PORT':      '80'
        }) == 'foobar.example.com'
        assert wsgi.get_host({
            'SERVER_NAME':      'foobar.example.com',
            'wsgi.url_scheme':  'http',
            'SERVER_PORT':      '81'
        }) == 'foobar.example.com:81'

    def test_multi_part_line_breaks(self):
        data = 'abcdef\r\nghijkl\r\nmnopqrstuvwxyz\r\nABCDEFGHIJK'
        test_stream = StringIO(data)
        lines = list(wsgi.make_line_iter(test_stream, limit=len(data), buffer_size=16))
        self.assert_equal(lines, ['abcdef\r\n', 'ghijkl\r\n', 'mnopqrstuvwxyz\r\n', 'ABCDEFGHIJK'])

        data = 'abc\r\nThis line is broken by the buffer length.\r\nFoo bar baz'
        test_stream = StringIO(data)
        lines = list(wsgi.make_line_iter(test_stream, limit=len(data), buffer_size=24))
        self.assert_equal(lines, ['abc\r\n', 'This line is broken by the buffer length.\r\n', 'Foo bar baz'])

    def test_multi_part_line_breaks_problematic(self):
        data = 'abc\rdef\r\nghi'
        for x in xrange(1, 10):
            test_stream = StringIO(data)
            lines = list(wsgi.make_line_iter(test_stream, limit=len(data), buffer_size=4))
            assert lines == ['abc\r', 'def\r\n', 'ghi']

<<<<<<< HEAD
    def test_iter_functions_support_iterators(self):
        data = ['abcdef\r\nghi', 'jkl\r\nmnopqrstuvwxyz\r', '\nABCDEFGHIJK']
        lines = list(wsgi.make_line_iter(data))
        self.assert_equal(lines, ['abcdef\r\n', 'ghijkl\r\n', 'mnopqrstuvwxyz\r\n', 'ABCDEFGHIJK'])

    def test_make_chunk_iter(self):
        data = ['abcdefXghi', 'jklXmnopqrstuvwxyzX', 'ABCDEFGHIJK']
        rv = list(wsgi.make_chunk_iter(data, 'X'))
        self.assert_equal(rv, ['abcdef', 'ghijkl', 'mnopqrstuvwxyz', 'ABCDEFGHIJK'])

        data = 'abcdefXghijklXmnopqrstuvwxyzXABCDEFGHIJK'
        test_stream = StringIO(data)
        rv = list(wsgi.make_chunk_iter(test_stream, 'X', limit=len(data), buffer_size=4))
        self.assert_equal(rv, ['abcdef', 'ghijkl', 'mnopqrstuvwxyz', 'ABCDEFGHIJK'])
=======
    def test_lines_longer_buffer_size(self):
        data = '1234567890\n1234567890\n'
        for bufsize in xrange(1, 15):
            lines = list(wsgi.make_line_iter(StringIO(data), limit=len(data), buffer_size=4))
            self.assert_equal(lines, ['1234567890\n', '1234567890\n'])
>>>>>>> 60aa7535


def suite():
    suite = unittest.TestSuite()
    suite.addTest(unittest.makeSuite(WSGIUtilsTestCase))
    return suite<|MERGE_RESOLUTION|>--- conflicted
+++ resolved
@@ -221,7 +221,6 @@
             lines = list(wsgi.make_line_iter(test_stream, limit=len(data), buffer_size=4))
             assert lines == ['abc\r', 'def\r\n', 'ghi']
 
-<<<<<<< HEAD
     def test_iter_functions_support_iterators(self):
         data = ['abcdef\r\nghi', 'jkl\r\nmnopqrstuvwxyz\r', '\nABCDEFGHIJK']
         lines = list(wsgi.make_line_iter(data))
@@ -236,13 +235,12 @@
         test_stream = StringIO(data)
         rv = list(wsgi.make_chunk_iter(test_stream, 'X', limit=len(data), buffer_size=4))
         self.assert_equal(rv, ['abcdef', 'ghijkl', 'mnopqrstuvwxyz', 'ABCDEFGHIJK'])
-=======
+
     def test_lines_longer_buffer_size(self):
         data = '1234567890\n1234567890\n'
         for bufsize in xrange(1, 15):
             lines = list(wsgi.make_line_iter(StringIO(data), limit=len(data), buffer_size=4))
             self.assert_equal(lines, ['1234567890\n', '1234567890\n'])
->>>>>>> 60aa7535
 
 
 def suite():
