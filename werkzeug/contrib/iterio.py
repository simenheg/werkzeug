# -*- coding: utf-8 -*-
r"""
    werkzeug.contrib.iterio
    ~~~~~~~~~~~~~~~~~~~~~~~

<<<<<<< HEAD
    This module implements a `IterIO` that converts an iterator into a stream
    object and the other way round.  Converting streams into iterators
    requires the `greenlet`_ module.
=======
    This module implements a :class:`IterIO` that converts an iterator into
    a stream object and the other way round.  Converting streams into
    iterators requires the `greenlet`_ module.
>>>>>>> cf79c599

    To convert an iterator into a stream all you have to do is to pass it
    directly to the :class:`IterIO` constructor.  In this example we pass it
    a newly created generator::

        def foo():
            yield "something\n"
            yield "otherthings"
        stream = IterIO(foo())
        print stream.read()         # read the whole iterator

    The other way round works a bit different because we have to ensure that
    the code execution doesn't take place yet.  An :class:`IterIO` call with a
    callable as first argument does two things.  The function itself is passed
    an :class:`IterIO` stream it can feed.  The object returned by the
    :class:`IterIO` constructor on the other hand is not an stream object but
    an iterator::

        def foo(stream):
            stream.write("some")
            stream.write("thing")
            stream.flush()
            stream.write("otherthing")
        iterator = IterIO(foo)
        print iterator.next()       # prints something
        print iterator.next()       # prints otherthing
        iterator.next()             # raises StopIteration

    .. _greenlet: http://codespeak.net/py/dist/greenlet.html

    :copyright: (c) 2009 by the Werkzeug Team, see AUTHORS for more details.
    :license: BSD, see LICENSE for more details.
"""
try:
    from py.magic import greenlet
except:
    greenlet = None


class IterIO(object):
    """Instances of this object implement an interface compatible with the
    standard Python :class:`file` object.  Streams are either read-only or
    write-only depending on how the object is created.
    """

    def __new__(cls, obj):
        try:
            iterator = iter(obj)
        except TypeError:
            return IterI(obj)
        return IterO(iterator)

    def __iter__(self):
        return self

    def tell(self):
        if self.closed:
            raise ValueError('I/O operation on closed file')
        return self.pos

    def isatty(self):
        if self.closed:
            raise ValueError('I/O operation on closed file')
        return False

    def seek(self, pos, mode=0):
        if self.closed:
            raise ValueError('I/O operation on closed file')
        raise IOError(9, 'Bad file descriptor')

    def truncate(self, size=None):
        if self.closed:
            raise ValueError('I/O operation on closed file')
        raise IOError(9, 'Bad file descriptor')

    def write(self, s):
        if self.closed:
            raise ValueError('I/O operation on closed file')
        raise IOError(9, 'Bad file descriptor')

    def writelines(self, list):
        if self.closed:
            raise ValueError('I/O operation on closed file')
        raise IOError(9, 'Bad file descriptor')

    def read(self, n=-1):
        if self.closed:
            raise ValueError('I/O operation on closed file')
        raise IOError(9, 'Bad file descriptor')

    def readlines(self, sizehint=0):
        if self.closed:
            raise ValueError('I/O operation on closed file')
        raise IOError(9, 'Bad file descriptor')

    def readline(self, length=None):
        if self.closed:
            raise ValueError('I/O operation on closed file')
        raise IOError(9, 'Bad file descriptor')

    def flush(self):
        if self.closed:
            raise ValueError('I/O operation on closed file')
        raise IOError(9, 'Bad file descriptor')

    def next(self):
        if self.closed:
            raise StopIteration()
        line = self.readline()
        if not line:
            raise StopIteration()
        return line


class IterI(IterIO):
    """Convert an stream into an iterator."""

    def __new__(cls, func):
        if greenlet is None:
            raise RuntimeError('IterI requires greenlet support')
        stream = object.__new__(cls)
        stream.__init__(greenlet.getcurrent())

        def run():
            func(stream)
            stream.flush()

        g = greenlet(run, stream._parent)
        while 1:
            rv = g.switch()
            if not rv:
                return
            yield rv[0]

    def __init__(self, parent):
        self._parent = parent
        self._buffer = []
        self.closed = False
        self.pos = 0

    def close(self):
        if not self.closed:
            self.closed = True

    def write(self, s):
        if self.closed:
            raise ValueError('I/O operation on closed file')
        self.pos += len(s)
        self._buffer.append(s)

    def writelines(self, list):
        self.write(''.join(list))

    def flush(self):
        if self.closed:
            raise ValueError('I/O operation on closed file')
        data = ''.join(self._buffer)
        self._buffer = []
        self._parent.switch((data,))


class IterO(IterIO):
    """Iter output.  Wrap an iterator and give it a stream like interface."""

    __new__ = object.__new__

    def __init__(self, gen):
        self._gen = gen
        self._buf = ''
        self.closed = False
        self.pos = 0

    def __iter__(self):
        return self

    def close(self):
        if not self.closed:
            self.closed = True
            if hasattr(self._gen, 'close'):
                self._gen.close()

    def seek(self, pos, mode=0):
        if self.closed:
            raise ValueError('I/O operation on closed file')
        if mode == 1:
            pos += self.pos
        elif mode == 2:
            self.read()
            self.pos = min(self.pos, self.pos + pos)
            return
        elif mode != 0:
            raise IOError('Invalid argument')
        buf = []
        try:
            tmp_end_pos = len(self._buf)
            while pos > tmp_end_pos:
                item = self._gen.next()
                tmp_end_pos += len(item)
                buf.append(item)
        except StopIteration:
            pass
        if buf:
            self._buf += ''.join(buf)
        self.pos = max(0, pos)

    def read(self, n=-1):
        if self.closed:
            raise ValueError('I/O operation on closed file')
        if n < 0:
            self._buf += ''.join(self._gen)
            result = self._buf[self.pos:]
            self.pos += len(result)
            return result
        new_pos = self.pos + n
        buf = []
        try:
            tmp_end_pos = len(self._buf)
            while new_pos > tmp_end_pos:
                item = self._gen.next()
                tmp_end_pos += len(item)
                buf.append(item)
        except StopIteration:
            pass
        if buf:
            self._buf += ''.join(buf)
        new_pos = max(0, new_pos)
        try:
            return self._buf[self.pos:new_pos]
        finally:
            self.pos = min(new_pos, len(self._buf))

    def readline(self, length=None):
        if self.closed:
            raise ValueError('I/O operation on closed file')
        nl_pos = self._buf.find('\n', self.pos)
        buf = []
        try:
            pos = self.pos
            while nl_pos < 0:
                item = self._gen.next()
                local_pos = item.find('\n')
                buf.append(item)
                if local_pos >= 0:
                    nl_pos = pos + local_pos
                    break
                pos += len(item)
        except StopIteration:
            pass
        if buf:
            self._buf += ''.join(buf)
        if nl_pos < 0:
            new_pos = len(self._buf)
        else:
            new_pos = nl_pos + 1
        if length is not None and self.pos + length < new_pos:
            new_pos = self.pos + length
        try:
            return self._buf[self.pos:new_pos]
        finally:
            self.pos = min(new_pos, len(self._buf))

    def readlines(self, sizehint=0):
        total = 0
        lines = []
        line = self.readline()
        while line:
            lines.append(line)
            total += len(line)
            if 0 < sizehint <= total:
                break
            line = self.readline()
        return lines<|MERGE_RESOLUTION|>--- conflicted
+++ resolved
@@ -3,15 +3,9 @@
     werkzeug.contrib.iterio
     ~~~~~~~~~~~~~~~~~~~~~~~
 
-<<<<<<< HEAD
-    This module implements a `IterIO` that converts an iterator into a stream
-    object and the other way round.  Converting streams into iterators
-    requires the `greenlet`_ module.
-=======
     This module implements a :class:`IterIO` that converts an iterator into
     a stream object and the other way round.  Converting streams into
     iterators requires the `greenlet`_ module.
->>>>>>> cf79c599
 
     To convert an iterator into a stream all you have to do is to pass it
     directly to the :class:`IterIO` constructor.  In this example we pass it
